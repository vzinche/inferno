--- conflicted
+++ resolved
@@ -1,11 +1,7 @@
 import tensorboardX as tX
 import numpy as np
-<<<<<<< HEAD
 import warnings
 from scipy.misc import toimage
-
-=======
->>>>>>> ebeea3c8
 from .base import Logger
 from ....utils import torch_utils as tu
 from ....utils import python_utils as pyu
@@ -24,15 +20,8 @@
 
     Currently supports logging scalars and images.
     """
-<<<<<<< HEAD
-    # Borrowed from https://gist.github.com/gyglim/1f8dfb1b5c82627ae3efcfbbadb9f514 and
-    # https://github.com/yunjey/pytorch-tutorial/blob/master/tutorials/04-utils/tensorboard/logger.py
     def __init__(self, log_directory=None,
                  log_scalars_every=None, log_images_every=None, log_histograms_every=None,
-=======
-
-    def __init__(self, log_directory=None, log_scalars_every=None, log_images_every=None,
->>>>>>> ebeea3c8
                  send_image_at_batch_indices='all', send_image_at_channel_indices='all',
                  send_volume_at_z_indices='mid'):
         """
@@ -211,30 +200,6 @@
                                 allow_histogram_logging)
             return
         # Check whether object is a scalar
-<<<<<<< HEAD
-        if tu.is_scalar_tensor(object_):
-            if allow_scalar_logging:
-                # Log scalar
-                value = object_.float()[0]
-                self.log_scalar(tag, value, step=self.trainer.iteration_count)
-        elif isinstance(object_, (float, int)):
-            if allow_scalar_logging:
-                value = float(object_)
-                self.log_scalar(tag, value, step=self.trainer.iteration_count)
-        elif tu.is_label_image_or_volume_tensor(object_):
-            if allow_image_logging:
-                # Add a channel axis and log as images
-                self.log_image_or_volume_batch(tag, object_[:, None, ...],
-                                               self.trainer.iteration_count)
-        elif tu.is_image_or_volume_tensor(object_):
-            if allow_image_logging:
-                # Log images
-                self.log_image_or_volume_batch(tag, object_, self.trainer.iteration_count)
-        elif tu.is_vector_tensor(object_):
-            if allow_histogram_logging:
-                values = object_.data.cpu().numpy()
-                self.log_histogram(tag, values, self.trainer.iteration_count)
-=======
         if tu.is_scalar_tensor(object_) and allow_scalar_logging:
             # Log scalar
             value = tu.unwrap(object_.float(), extract_item=True)
@@ -249,7 +214,10 @@
         elif tu.is_image_or_volume_tensor(object_) and allow_image_logging:
             # Log images
             self.log_image_or_volume_batch(tag, object_, self.trainer.iteration_count)
->>>>>>> ebeea3c8
+        elif tu.is_vector_tensor(object_) and allow_histogram_logging:
+            # Log histograms
+            values = tu.unwrap(object_, as_numpy=True)
+            self.log_histogram(tag, values, self.trainer.iteration_count)
         else:
             # Object is neither a scalar nor an image nor a vector, there's nothing we can do
             if tu.is_tensor(object_):
