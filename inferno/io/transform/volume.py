import numpy as np
import scipy
from scipy.ndimage import zoom
from scipy.ndimage.morphology import binary_dilation, binary_erosion
from .base import Transform
from ...utils.exceptions import assert_
<<<<<<< HEAD
=======

>>>>>>> fe783097

class RandomFlip3D(Transform):
    def __init__(self, **super_kwargs):
        super(RandomFlip3D, self).__init__(**super_kwargs)

    def build_random_variables(self, **kwargs):
        np.random.seed()
        self.set_random_variable('flip_lr', np.random.uniform() > 0.5)
        self.set_random_variable('flip_ud', np.random.uniform() > 0.5)
        self.set_random_variable('flip_z', np.random.uniform() > 0.5)

    def volume_function(self, volume):
        if self.get_random_variable('flip_lr'):
            volume = volume[:, :, ::-1]
        if self.get_random_variable('flip_ud'):
            volume = volume[:, ::-1, :]
        if self.get_random_variable('flip_z'):
            volume = volume[::-1, :, :]
        return volume


class RandomRot3D(Transform):
<<<<<<< HEAD
    def __init__(self, rot_range, p=0.125, reshape=False, order=0, **super_kwargs):
=======
    def __init__(self, rot_range, p=0.125, reshape=False, order=0, mode='nearest', **super_kwargs):
>>>>>>> fe783097
        super(RandomRot3D, self).__init__(**super_kwargs)
        self.rot_range = rot_range
        self.p = p
        self.reshape = reshape
        self.order = order
<<<<<<< HEAD
=======
        self.mode = mode
>>>>>>> fe783097

    def build_random_variables(self, **kwargs):
        np.random.seed()

        self.set_random_variable('do_z', np.random.uniform() < self.p)
        self.set_random_variable('do_y', np.random.uniform() < self.p)
        self.set_random_variable('do_x', np.random.uniform() < self.p)

        self.set_random_variable('angle_z', np.random.uniform(-self.rot_range, self.rot_range))
        self.set_random_variable('angle_y', np.random.uniform(-self.rot_range, self.rot_range))
        self.set_random_variable('angle_x', np.random.uniform(-self.rot_range, self.rot_range))

    def volume_function(self, volume):
        angle_z = self.get_random_variable('angle_z')
        angle_y = self.get_random_variable('angle_y')
        angle_x = self.get_random_variable('angle_x')

        # rotate along z-axis
        if self.get_random_variable('do_z'):
            volume = scipy.ndimage.interpolation.rotate(volume, angle_z,
<<<<<<< HEAD
                                                        order=self.order, mode='nearest',
=======
                                                        order=self.order, mode=self.mode,
>>>>>>> fe783097
                                                        axes=(0, 1), reshape=self.reshape)
        # rotate along y-axis
        if self.get_random_variable('do_y'):
            volume = scipy.ndimage.interpolation.rotate(volume, angle_y,
<<<<<<< HEAD
                                                        order=self.order, mode='nearest',
=======
                                                        order=self.order, mode=self.mode,
>>>>>>> fe783097
                                                        axes=(0, 2), reshape=self.reshape)
        # rotate along x-axis
        if self.get_random_variable('do_y'):
            volume = scipy.ndimage.interpolation.rotate(volume, angle_x,
<<<<<<< HEAD
                                                        order=self.order, mode='nearest',
=======
                                                        order=self.order, mode=self.mode,
>>>>>>> fe783097
                                                        axes=(1, 2), reshape=self.reshape)
        return volume


class AdditiveRandomNoise3D(Transform):
    """ Add gaussian noise to 3d volume

    Need to know input shape before application, but can be
    synchronized between different inputs (cf. `AdditiveNoise`)
    Arguments:
        shape: shape of input volumes
        std: standard deviation of gaussian
        super_kwargs: keyword arguments for `Transform` base class
    """
    def __init__(self, shape, std, **super_kwargs):
        super(AdditiveRandomNoise3D, self).__init__(**super_kwargs)
        self.shape = shape
        self.std = float(std)

    def build_random_variables(self, **kwargs):
        np.random.seed()
        self.set_random_variable('noise_vol',
                                 np.random.normal(loc=0.0, scale=self.std, size=self.shape))

    def volume_function(self, volume):
        noise_vol = self.get_random_variable('noise_vol')
        return volume + noise_vol


# TODO different options than gaussian
class AdditiveNoise(Transform):
    """ Add noise to 3d volume

    Do NOT need to know input shape before application, but CANNOT be
    synchronized between different inputs (cf. `AdditiveRandomNoise`)
    Arguments:
        sigma: sigma for noise
        mode: mode of distribution (only gaussian supported for now)
        super_kwargs: keyword arguments for `Transform` base class
    """
    def __init__(self, sigma, mode='gaussian', **super_kwargs):
        assert mode == 'gaussian'
        super().__init__(**super_kwargs)
        self.sigma = sigma

    # TODO check if volume is tensor and use torch functions in that case
    def volume_function(self, volume):
        volume += np.random.normal(loc=0, scale=self.sigma, size=volume.shape)
        return volume


class CentralSlice(Transform):
    def volume_function(self, volume):
        half_z = volume.shape[0] // 2
        return volume[half_z:half_z + 1, ...]


class VolumeCenterCrop(Transform):
    """ Crop patch of size `size` from the center of the volume """
    def __init__(self, size, **super_kwargs):
        super(VolumeCenterCrop, self).__init__(**super_kwargs)
        assert isinstance(size, (int, tuple))
        self.size = (size, size, size) if isinstance(size, int) else size
        assert len(size) == 3

    def volume_function(self, volume):
        h, w, d = volume.shape
        th, tw, td = self.size
        x1 = int(round((w - tw) / 2.))
        y1 = int(round((h - th) / 2.))
        z1 = int(round((d - td) / 2.))
        return volume[x1:x1+tw, y1:y1+th, z1:z1+td]


class VolumeAsymmetricCrop(Transform):
    """ Crop `crop_left` from the left borders and `crop_right` from the right borders """
    def __init__(self, crop_left, crop_right, **super_kwargs):
        super(VolumeAsymmetricCrop, self).__init__(**super_kwargs)
        assert isinstance(crop_left, (list, tuple))
        assert isinstance(crop_right, (list, tuple))
        assert len(crop_left) == 3
        assert len(crop_right) == 3
        self.crop_left = crop_left
        self.crop_right = crop_right

    def volume_function(self, volume):
        x1, y1, z1 = self.crop_left
        x2, y2, z2 = (np.array(volume.shape) - np.array(self.crop_right)).astype('uint32')
        return volume[x1:x2, y1:y2, z1:z2]


class Slices2Channels(Transform):
    """ Needed for training 2D network with slices above/below as additional channels
        For the input data transforms one dimension (x, y or z) into channels
        For the target data just takes the central slice and discards all the rest"""
    def __init__(self, num_channels, downsampling=1, **super_kwargs):
        super(Slices2Channels, self).__init__(**super_kwargs)
        self.channels = num_channels
        self.downsampling = downsampling

    def batch_function(self, batch):
        try:
            axis = batch[0].shape.index(self.channels)
        except ValueError:
            print("The axis has the shape of the desired channels number!")
        half = int(self.channels/2)
        new_input = np.moveaxis(batch[0], axis, 0)
        # take every nth slice to the both directions of the central slice
        indices = []
        for i in range(self.channels):
            if i % self.downsampling == half % self.downsampling:
                indices.append(i)
        new_input = new_input[indices]   # num_chan after - int (num_chan/(2*downsample)) * 2 + 1
        new_target = np.moveaxis(batch[1], axis, 0)
        new_target = new_target[half]
        return (new_input, new_target)


class RandomScale3D(Transform):
    """Scales a volume with a random zoom factor with spline interpolation of requested order"""
    def __init__(self, zoom_factor_range, interpolation_order=0, p=0.5,
                 same_zoom=True, zoom_kwargs=None, **super_kwargs):
        """
        Parameters
        ----------
        zoom_factor_range : list or tuple
            The allowed range to sample zoom factors along the axes.
        interpolation_order : int
            Interpolation order for the spline interpolation.
        p : float
            Probability that the axis gets zoomed
        same_zoom: bool
            Apply the same zoom factor to all the axes
        zoom_kwargs : dict
            Keyword arguments for `scipy.ndimage.zoom`.
        super_kwargs : dict
            Keyword arguments for the superclass.
        """
        super(RandomScale3D, self).__init__(**super_kwargs)
        assert_(len(zoom_factor_range) == 2,
<<<<<<< HEAD
                    "`zoom_factor_range` must be a list or a tuple of length 2.",
                    ValueError)
=======
                "`zoom_factor_range` must be a list or a tuple of length 2.",
                ValueError)
>>>>>>> fe783097
        self.min = zoom_factor_range[0]
        self.max = zoom_factor_range[1]
        self.interpolation_order = interpolation_order
        self.p = p
        self.same_zoom = same_zoom
        self.zoom_kwargs = {} if zoom_kwargs is None else dict(zoom_kwargs)

    def build_random_variables(self, **kwargs):
        np.random.seed()
        self.set_random_variable('do_z', np.random.uniform() < self.p)
        self.set_random_variable('do_y', np.random.uniform() < self.p)
        self.set_random_variable('do_x', np.random.uniform() < self.p)
        self.set_random_variable('zoom_z', np.random.uniform(self.min, self.max))
        self.set_random_variable('zoom_y', np.random.uniform(self.min, self.max))
        self.set_random_variable('zoom_x', np.random.uniform(self.min, self.max))

    def volume_function(self, volume):
        zoom_z = self.get_random_variable('zoom_z') \
            if self.get_random_variable('do_z') else 1
        zoom_y = self.get_random_variable('zoom_y') \
            if self.get_random_variable('do_y') else 1
        zoom_x = self.get_random_variable('zoom_x') \
            if self.get_random_variable('do_x') else 1

        if self.same_zoom:
            zoom_y, zoom_x = zoom_z, zoom_z

        zoomed_volume = zoom(volume, (zoom_z, zoom_y, zoom_x),
<<<<<<< HEAD
                                 order=self.interpolation_order, **self.zoom_kwargs)
=======
                             order=self.interpolation_order, **self.zoom_kwargs)
>>>>>>> fe783097
        return zoomed_volume


class RandomBinaryMorphology3D(Transform):
    """
    Apply a random binary morphology operation  (dilation or erosion).
    Allowed range of iteration number can be set.
    """
<<<<<<< HEAD
    def __init__(self, p=0.5, num_iter_range=(1,5), morphology_kwargs=None, **super_kwargs):
=======
    def __init__(self, p=0.5, num_iter_range=(1, 5), morphology_kwargs=None, **super_kwargs):
>>>>>>> fe783097
        """
        Parameters
        ----------
        p : float
            Probability that any operation is applied
        num_iter_range : list or tuple
            The allowed range of iteration number to apply the operation for.
        morphology_kwargs: dict
            Keyword arguments to the morphology function
            (i.e. `scipy.ndimage.morphology.binary_erosion` or
            `scipy.ndimage.morphology.binary_erosion`)
        super_kwargs : dict
            Keyword arguments to the superclass.
        """
        super(RandomBinaryMorphology3D, self).__init__(**super_kwargs)
        assert_(len(num_iter_range) == 2,
<<<<<<< HEAD
                    "`num_iter_range` must be a list or a tuple of length 2.",
                    ValueError)
=======
                "`num_iter_range` must be a list or a tuple of length 2.",
                ValueError)
>>>>>>> fe783097
        self.p = p
        self.min_iter = num_iter_range[0]
        self.max_iter = num_iter_range[1] + 1
        self.morphology_kwargs = {} if morphology_kwargs is None else dict(morphology_kwargs)

    def build_random_variables(self, **kwargs):
        np.random.seed()
        self.set_random_variable('do', np.random.uniform() < self.p)
        self.set_random_variable('erode', np.random.uniform() < 0.5)
        self.set_random_variable('iter_num', np.random.randint(self.min_iter, self.max_iter))

    def volume_function(self, volume):
        do = self.get_random_variable('do')
        erode_mode = self.get_random_variable('erode')
        iter_num = self.get_random_variable('iter_num')

        if do:
            if erode_mode:
                transformed_volume = binary_erosion(volume, iterations=iter_num,
<<<<<<< HEAD
                                                **self.morphology_kwargs)
            else:
                transformed_volume = binary_dilation(volume, iterations=iter_num,
                                                **self.morphology_kwargs)
=======
                                                    **self.morphology_kwargs)
            else:
                transformed_volume = binary_dilation(volume, iterations=iter_num,
                                                     **self.morphology_kwargs)
>>>>>>> fe783097
            volume = transformed_volume.astype(volume.dtype)

        return volume


class CropPad2Divisible(Transform):
    """
    Given the number, symmetrically crops/pads the volume
    for all dimensions to be divisible by this number.
    Used e.g. to feed input with any shape to models with pooling layers.
    The threshold of cropping vs padding can be specified.
    """
    def __init__(self, divisor=16, crop_pad_threshold=0.2,
                 mode='constant', padding_kwargs=None, **super_kwargs):
        """
        Parameters
        ----------
        divisor : int
            A number that all dimensions should be divisible by
        crop_pad_threshold : float
            When "division remainder to divisor" ratio is lower then this number,
            input volume will be cropped, otherwise - padded.
            Set to 0 to only pad and 1 to only crop.
        mode: ‘constant’, ‘edge’, ‘symmetric’, etc
            See all the possible modes in numpy.pad doc
        padding_kwargs: dict
            Keyword arguments to numpy.pad
        super_kwargs : dict
            Keyword arguments to the superclass.
        """
        super(CropPad2Divisible, self).__init__(**super_kwargs)
        assert_(0 <= crop_pad_threshold <= 1,
<<<<<<< HEAD
                    "threshold must be between 0 and 1 inclusive",
                    ValueError)
        assert_(divisor%2==0, "divisor must be an even number", ValueError)
=======
                "threshold must be between 0 and 1 inclusive",
                ValueError)
        assert_(divisor % 2 == 0, "divisor must be an even number", ValueError)
>>>>>>> fe783097
        self.divisor = divisor
        self.crop_pad_threshold = crop_pad_threshold
        self.mode = mode
        self.padding_kwargs = {} if padding_kwargs is None else dict(padding_kwargs)

    def volume_function(self, volume):
        half_div = int(self.divisor/2)
<<<<<<< HEAD
        remainders = [axis%self.divisor for axis in volume.shape]
        to_pad = [remainder/self.divisor >= self.crop_pad_threshold
               for remainder in remainders]
        diffs = [(int(np.floor(remainder/2)), int(np.ceil(remainder/2)))
                   for remainder in remainders]
        padding = [(half_div - diff[0], half_div - diff[1])
                    if pad else (0, 0)
                    for diff, pad in zip(diffs, to_pad)]
        cropping = [slice(diff[0], -diff[1])
                    if not (pad or diff[1]==0) else slice(None, None)
=======
        remainders = [axis % self.divisor for axis in volume.shape]
        to_pad = [remainder/self.divisor >= self.crop_pad_threshold
                  for remainder in remainders]
        diffs = [(int(np.floor(remainder/2)), int(np.ceil(remainder/2)))
                 for remainder in remainders]
        padding = [(half_div - diff[0], half_div - diff[1])
                   if pad else (0, 0)
                   for diff, pad in zip(diffs, to_pad)]
        cropping = [slice(diff[0], -diff[1])
                    if not (pad or diff[1] == 0) else slice(None, None)
>>>>>>> fe783097
                    for diff, pad in zip(diffs, to_pad)]
        volume = np.pad(volume, pad_width=padding, mode=self.mode, **self.padding_kwargs)
        volume = volume[cropping]

<<<<<<< HEAD
=======
        return volume


class CropPad2Size(Transform):
    """
    Adjust the input volume to the given size:
    Symmetrically crops if input > size, symmetrically pads if input < size.
    """
    def __init__(self, output_size, mode='constant',
                 padding_kwargs=None, **super_kwargs):
        """
        Parameters
        ----------
        output_size : int, tuple or list
            The output size. If int, the same value is used for all axes
        mode: ‘constant’, ‘edge’, ‘symmetric’, etc
            See all the possible modes in numpy.pad doc
        padding_kwargs: dict
            Keyword arguments to numpy.pad
        super_kwargs : dict
            Keyword arguments to the superclass.
        """
        super(CropPad2Size, self).__init__(**super_kwargs)
        self.output_size = output_size if isinstance(output_size, (list, tuple)) \
                                       else (output_size, ) * 3
        assert len(self.output_size) == 3, 'The size should be given for all the dimensions'
        self.mode = mode
        self.padding_kwargs = {} if padding_kwargs is None else dict(padding_kwargs)

    def volume_function(self, volume):
        difference = [inp - outp for inp, outp in zip(volume.shape, self.output_size)]
        to_pad = [diff < 0 for diff in difference]
        to_crop = [diff > 0 for diff in difference]
        diffs = [(int(np.floor(diff/2)), int(np.ceil(diff/2)))
                 for diff in np.abs(difference)]
        padding = [(diff[0], diff[1]) if pad else (0, 0)
                   for diff, pad in zip(diffs, to_pad)]
        cropping = [slice(diff[0], -diff[1]) if crop else slice(None, None)
                    for diff, crop in zip(diffs, to_crop)]
        volume = np.pad(volume, pad_width=padding, mode=self.mode, **self.padding_kwargs)
        volume = volume[cropping]

>>>>>>> fe783097
        return volume<|MERGE_RESOLUTION|>--- conflicted
+++ resolved
@@ -4,10 +4,7 @@
 from scipy.ndimage.morphology import binary_dilation, binary_erosion
 from .base import Transform
 from ...utils.exceptions import assert_
-<<<<<<< HEAD
-=======
-
->>>>>>> fe783097
+
 
 class RandomFlip3D(Transform):
     def __init__(self, **super_kwargs):
@@ -30,20 +27,13 @@
 
 
 class RandomRot3D(Transform):
-<<<<<<< HEAD
-    def __init__(self, rot_range, p=0.125, reshape=False, order=0, **super_kwargs):
-=======
     def __init__(self, rot_range, p=0.125, reshape=False, order=0, mode='nearest', **super_kwargs):
->>>>>>> fe783097
         super(RandomRot3D, self).__init__(**super_kwargs)
         self.rot_range = rot_range
         self.p = p
         self.reshape = reshape
         self.order = order
-<<<<<<< HEAD
-=======
         self.mode = mode
->>>>>>> fe783097
 
     def build_random_variables(self, **kwargs):
         np.random.seed()
@@ -64,29 +54,17 @@
         # rotate along z-axis
         if self.get_random_variable('do_z'):
             volume = scipy.ndimage.interpolation.rotate(volume, angle_z,
-<<<<<<< HEAD
-                                                        order=self.order, mode='nearest',
-=======
                                                         order=self.order, mode=self.mode,
->>>>>>> fe783097
                                                         axes=(0, 1), reshape=self.reshape)
         # rotate along y-axis
         if self.get_random_variable('do_y'):
             volume = scipy.ndimage.interpolation.rotate(volume, angle_y,
-<<<<<<< HEAD
-                                                        order=self.order, mode='nearest',
-=======
                                                         order=self.order, mode=self.mode,
->>>>>>> fe783097
                                                         axes=(0, 2), reshape=self.reshape)
         # rotate along x-axis
         if self.get_random_variable('do_y'):
             volume = scipy.ndimage.interpolation.rotate(volume, angle_x,
-<<<<<<< HEAD
-                                                        order=self.order, mode='nearest',
-=======
                                                         order=self.order, mode=self.mode,
->>>>>>> fe783097
                                                         axes=(1, 2), reshape=self.reshape)
         return volume
 
@@ -227,13 +205,8 @@
         """
         super(RandomScale3D, self).__init__(**super_kwargs)
         assert_(len(zoom_factor_range) == 2,
-<<<<<<< HEAD
-                    "`zoom_factor_range` must be a list or a tuple of length 2.",
-                    ValueError)
-=======
                 "`zoom_factor_range` must be a list or a tuple of length 2.",
                 ValueError)
->>>>>>> fe783097
         self.min = zoom_factor_range[0]
         self.max = zoom_factor_range[1]
         self.interpolation_order = interpolation_order
@@ -262,11 +235,7 @@
             zoom_y, zoom_x = zoom_z, zoom_z
 
         zoomed_volume = zoom(volume, (zoom_z, zoom_y, zoom_x),
-<<<<<<< HEAD
-                                 order=self.interpolation_order, **self.zoom_kwargs)
-=======
                              order=self.interpolation_order, **self.zoom_kwargs)
->>>>>>> fe783097
         return zoomed_volume
 
 
@@ -275,11 +244,7 @@
     Apply a random binary morphology operation  (dilation or erosion).
     Allowed range of iteration number can be set.
     """
-<<<<<<< HEAD
-    def __init__(self, p=0.5, num_iter_range=(1,5), morphology_kwargs=None, **super_kwargs):
-=======
     def __init__(self, p=0.5, num_iter_range=(1, 5), morphology_kwargs=None, **super_kwargs):
->>>>>>> fe783097
         """
         Parameters
         ----------
@@ -296,13 +261,8 @@
         """
         super(RandomBinaryMorphology3D, self).__init__(**super_kwargs)
         assert_(len(num_iter_range) == 2,
-<<<<<<< HEAD
-                    "`num_iter_range` must be a list or a tuple of length 2.",
-                    ValueError)
-=======
                 "`num_iter_range` must be a list or a tuple of length 2.",
                 ValueError)
->>>>>>> fe783097
         self.p = p
         self.min_iter = num_iter_range[0]
         self.max_iter = num_iter_range[1] + 1
@@ -322,17 +282,10 @@
         if do:
             if erode_mode:
                 transformed_volume = binary_erosion(volume, iterations=iter_num,
-<<<<<<< HEAD
-                                                **self.morphology_kwargs)
-            else:
-                transformed_volume = binary_dilation(volume, iterations=iter_num,
-                                                **self.morphology_kwargs)
-=======
                                                     **self.morphology_kwargs)
             else:
                 transformed_volume = binary_dilation(volume, iterations=iter_num,
                                                      **self.morphology_kwargs)
->>>>>>> fe783097
             volume = transformed_volume.astype(volume.dtype)
 
         return volume
@@ -365,15 +318,9 @@
         """
         super(CropPad2Divisible, self).__init__(**super_kwargs)
         assert_(0 <= crop_pad_threshold <= 1,
-<<<<<<< HEAD
-                    "threshold must be between 0 and 1 inclusive",
-                    ValueError)
-        assert_(divisor%2==0, "divisor must be an even number", ValueError)
-=======
                 "threshold must be between 0 and 1 inclusive",
                 ValueError)
         assert_(divisor % 2 == 0, "divisor must be an even number", ValueError)
->>>>>>> fe783097
         self.divisor = divisor
         self.crop_pad_threshold = crop_pad_threshold
         self.mode = mode
@@ -381,18 +328,6 @@
 
     def volume_function(self, volume):
         half_div = int(self.divisor/2)
-<<<<<<< HEAD
-        remainders = [axis%self.divisor for axis in volume.shape]
-        to_pad = [remainder/self.divisor >= self.crop_pad_threshold
-               for remainder in remainders]
-        diffs = [(int(np.floor(remainder/2)), int(np.ceil(remainder/2)))
-                   for remainder in remainders]
-        padding = [(half_div - diff[0], half_div - diff[1])
-                    if pad else (0, 0)
-                    for diff, pad in zip(diffs, to_pad)]
-        cropping = [slice(diff[0], -diff[1])
-                    if not (pad or diff[1]==0) else slice(None, None)
-=======
         remainders = [axis % self.divisor for axis in volume.shape]
         to_pad = [remainder/self.divisor >= self.crop_pad_threshold
                   for remainder in remainders]
@@ -403,13 +338,10 @@
                    for diff, pad in zip(diffs, to_pad)]
         cropping = [slice(diff[0], -diff[1])
                     if not (pad or diff[1] == 0) else slice(None, None)
->>>>>>> fe783097
                     for diff, pad in zip(diffs, to_pad)]
         volume = np.pad(volume, pad_width=padding, mode=self.mode, **self.padding_kwargs)
         volume = volume[cropping]
 
-<<<<<<< HEAD
-=======
         return volume
 
 
@@ -452,5 +384,4 @@
         volume = np.pad(volume, pad_width=padding, mode=self.mode, **self.padding_kwargs)
         volume = volume[cropping]
 
->>>>>>> fe783097
         return volume