--- conflicted
+++ resolved
@@ -126,11 +126,7 @@
 class VolumeCenterCrop(Transform):
     """ Crop patch of size `size` from the center of the volume """
     def __init__(self, size, **super_kwargs):
-<<<<<<< HEAD
-        super(VolumeCenterCrop, self).__init__(**super_kwargs)
-=======
         super().__init__(**super_kwargs)
->>>>>>> adf861c9
         assert isinstance(size, (int, tuple))
         self.size = (size, size, size) if isinstance(size, int) else size
         assert len(size) == 3
