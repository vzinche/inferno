from .adam import Adam

class AnnealedAdam(Adam):
    """Implements Adam algorithm with learning rate annealing and optional L1 penalty.

    It has been proposed in `Adam: A Method for Stochastic Optimization`_.

    Arguments:
        params (iterable): iterable of parameters to optimize or dicts defining
            parameter groups
        lr (float, optional): learning rate (default: 1e-3)
        betas (Tuple[float, float], optional): coefficients used for computing
            running averages of gradient and its square (default: (0.9, 0.999))
        eps (float, optional): term added to the denominator to improve
            numerical stability (default: 1e-8)
        lambda_l1 (float, optional): L1 penalty (default: 0)
        weight_decay (float, optional): L2 penalty (weight decay) (default: 0)
        lr_decay(float, optional): decay learning rate by this factor after every step
            (default: 1.)

    .. _Adam\: A Method for Stochastic Optimization:
        https://arxiv.org/abs/1412.6980
    """

    def __init__(self, params, lr=1e-3, betas=(0.9, 0.999), eps=1e-8,
<<<<<<< HEAD
                 lambda_l1=0, weight_decay=0, lr_decay=1.):
        defaults = dict(lr=lr, betas=betas, eps=eps,
                        lambda_l1=lambda_l1, weight_decay=weight_decay,
                        lr_decay=lr_decay)
        super(AnnealedAdam, self).__init__(params, **defaults)
=======
                 weight_decay=0, lr_decay=1.):
        params = list(params)
        super(AnnealedAdam, self).__init__(params=params, lr=lr, betas=betas, eps=eps,
                                           weight_decay=weight_decay)
        defaults = dict(lr=lr, betas=betas, eps=eps,
                        weight_decay=weight_decay, lr_decay=lr_decay)
        # We need to initialize the superclass of Adam
        super(Adam, self).__init__(params, defaults=defaults)
>>>>>>> f87058b0

    def step(self, closure=None):
        """Performs a single optimization step.

        Arguments:
            closure (callable, optional): A closure that reevaluates the model
                and returns the loss.
        """
        # Do an optimization step
        super(AnnealedAdam, self).step(closure=closure)
        # Update learning rate
        for group in self.param_groups:
            group['lr'] *= group['lr_decay']<|MERGE_RESOLUTION|>--- conflicted
+++ resolved
@@ -1,4 +1,5 @@
-from .adam import Adam
+from torch.optim import Adam
+
 
 class AnnealedAdam(Adam):
     """Implements Adam algorithm with learning rate annealing and optional L1 penalty.
@@ -23,22 +24,11 @@
     """
 
     def __init__(self, params, lr=1e-3, betas=(0.9, 0.999), eps=1e-8,
-<<<<<<< HEAD
                  lambda_l1=0, weight_decay=0, lr_decay=1.):
         defaults = dict(lr=lr, betas=betas, eps=eps,
                         lambda_l1=lambda_l1, weight_decay=weight_decay,
                         lr_decay=lr_decay)
         super(AnnealedAdam, self).__init__(params, **defaults)
-=======
-                 weight_decay=0, lr_decay=1.):
-        params = list(params)
-        super(AnnealedAdam, self).__init__(params=params, lr=lr, betas=betas, eps=eps,
-                                           weight_decay=weight_decay)
-        defaults = dict(lr=lr, betas=betas, eps=eps,
-                        weight_decay=weight_decay, lr_decay=lr_decay)
-        # We need to initialize the superclass of Adam
-        super(Adam, self).__init__(params, defaults=defaults)
->>>>>>> f87058b0
 
     def step(self, closure=None):
         """Performs a single optimization step.
